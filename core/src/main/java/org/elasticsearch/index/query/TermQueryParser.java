--- conflicted
+++ resolved
@@ -40,11 +40,7 @@
     }
 
     @Override
-<<<<<<< HEAD
-    public TermQueryBuilder fromXContent(QueryParseContext parseContext) throws IOException, QueryParsingException {
-=======
-    public Query parse(QueryParseContext parseContext) throws IOException, ParsingException {
->>>>>>> c8d1f7aa
+    public TermQueryBuilder fromXContent(QueryParseContext parseContext) throws IOException {
         XContentParser parser = parseContext.parser();
 
         String queryName = null;
@@ -98,24 +94,8 @@
             }
         }
 
-<<<<<<< HEAD
         TermQueryBuilder termQuery = new TermQueryBuilder(fieldName, value);
         termQuery.boost(boost);
-=======
-        if (value == null) {
-            throw new ParsingException(parseContext, "No value specified for term query");
-        }
-
-        Query query = null;
-        MappedFieldType fieldType = parseContext.fieldMapper(fieldName);
-        if (fieldType != null) {
-            query = fieldType.termQuery(value, parseContext);
-        }
-        if (query == null) {
-            query = new TermQuery(new Term(fieldName, BytesRefs.toBytesRef(value)));
-        }
-        query.setBoost(boost);
->>>>>>> c8d1f7aa
         if (queryName != null) {
             termQuery.queryName(queryName);
         }
