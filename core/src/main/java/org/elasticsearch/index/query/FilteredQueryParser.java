--- conflicted
+++ resolved
@@ -19,11 +19,6 @@
 
 package org.elasticsearch.index.query;
 
-<<<<<<< HEAD
-=======
-import org.apache.lucene.search.BooleanQuery;
-import org.apache.lucene.search.Query;
->>>>>>> da554fc3
 import org.elasticsearch.common.inject.Inject;
 import org.elasticsearch.common.xcontent.XContentParser;
 
@@ -83,7 +78,6 @@
             }
         }
 
-<<<<<<< HEAD
         FilteredQueryBuilder qb = new FilteredQueryBuilder(query, filter);
         qb.boost(boost);
         qb.queryName(queryName);
@@ -93,19 +87,5 @@
     @Override
     public FilteredQueryBuilder getBuilderPrototype() {
         return FilteredQueryBuilder.PROTOTYPE;
-=======
-        // parsed internally, but returned null during parsing...
-        if (query == null) {
-            return null;
-        }
-
-        BooleanQuery filteredQuery = Queries.filtered(query, filter);
-        filteredQuery.setBoost(boost);
-        if (queryName != null) {
-            parseContext.addNamedQuery(queryName, filteredQuery);
-        }
-        return filteredQuery;
->>>>>>> da554fc3
     }
-
 }