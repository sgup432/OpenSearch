--- conflicted
+++ resolved
@@ -70,11 +70,6 @@
 resteasy          = 6.2.4.Final
 
 # opentelemetry dependencies
-<<<<<<< HEAD
-opentelemetry         = 1.32.0
-opentelemetrysemconv  = 1.23.1-alpha
-ehcache = 3.10.8
-=======
 opentelemetry         = 1.34.1
 opentelemetrysemconv  = 1.23.1-alpha
->>>>>>> 761e13b6
+ehcache = 3.10.8