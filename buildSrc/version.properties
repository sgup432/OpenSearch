opensearch        = 3.0.0
lucene            = 9.8.0

bundled_jdk_vendor = adoptium
bundled_jdk = 21.0.1+12

# optional dependencies
spatial4j         = 0.7
jts               = 1.15.0
jackson           = 2.16.0
jackson_databind  = 2.16.0
snakeyaml         = 2.1
icu4j             = 70.1
supercsv          = 2.4.0
log4j             = 2.21.0
slf4j             = 1.7.36
asm               = 9.6
jettison          = 1.5.4
woodstox          = 6.4.0
kotlin            = 1.7.10
antlr4            = 4.11.1
guava             = 32.1.1-jre
protobuf          = 3.22.3
jakarta_annotation = 1.3.5

# when updating the JNA version, also update the version in buildSrc/build.gradle
jna               = 5.13.0

netty             = 4.1.101.Final
joda              = 2.12.2

# project reactor
reactor_netty     = 1.1.13
reactor           = 3.5.11

# client dependencies
httpclient5       = 5.2.1
httpcore5         = 5.2.2
httpclient        = 4.5.14
httpcore          = 4.4.16
httpasyncclient   = 4.1.5
commonslogging    = 1.2
commonscodec      = 1.15
commonslang       = 3.13.0
commonscompress   = 1.24.0
# plugin dependencies
aws               = 2.20.55
reactivestreams   = 1.0.4

# when updating this version, you need to ensure compatibility with:
#  - plugins/ingest-attachment (transitive dependency, check the upstream POM)
#  - distribution/tools/plugin-cli
bouncycastle=1.76
# test dependencies
randomizedrunner  = 2.7.1
junit             = 4.13.2
hamcrest          = 2.1
mockito           = 5.5.0
objenesis         = 3.2
bytebuddy         = 1.14.7

# benchmark dependencies
jmh               = 1.35

# compression
zstd              = 1.5.5-5

jzlib             = 1.1.3

resteasy          = 6.2.4.Final

# opentelemetry dependencies
<<<<<<< HEAD
opentelemetry         = 1.31.0
opentelemetrysemconv  = 1.21.0-alpha

ehcache = 3.10.8
=======
opentelemetry         = 1.32.0
opentelemetrysemconv  = 1.23.1-alpha
>>>>>>> 13a03a9b
<|MERGE_RESOLUTION|>--- conflicted
+++ resolved
@@ -70,12 +70,6 @@
 resteasy          = 6.2.4.Final
 
 # opentelemetry dependencies
-<<<<<<< HEAD
-opentelemetry         = 1.31.0
-opentelemetrysemconv  = 1.21.0-alpha
-
-ehcache = 3.10.8
-=======
 opentelemetry         = 1.32.0
 opentelemetrysemconv  = 1.23.1-alpha
->>>>>>> 13a03a9b
+ehcache = 3.10.8