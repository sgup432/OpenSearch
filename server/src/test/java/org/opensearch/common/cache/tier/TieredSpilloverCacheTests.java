/*
 * SPDX-License-Identifier: Apache-2.0
 *
 * The OpenSearch Contributors require contributions made to
 * this file be licensed under the Apache-2.0 license or a
 * compatible open source license.
 */

package org.opensearch.common.cache.tier;

import org.opensearch.common.cache.LoadAwareCacheLoader;
import org.opensearch.common.cache.RemovalReason;
import org.opensearch.common.cache.store.OpenSearchOnHeapCache;
import org.opensearch.common.cache.store.StoreAwareCache;
import org.opensearch.common.cache.store.StoreAwareCacheRemovalNotification;
import org.opensearch.common.cache.store.builders.StoreAwareCacheBuilder;
import org.opensearch.common.cache.store.enums.CacheStoreType;
import org.opensearch.common.cache.store.listeners.StoreAwareCacheEventListener;
import org.opensearch.common.metrics.CounterMetric;
import org.opensearch.test.OpenSearchTestCase;

import java.util.ArrayList;
import java.util.EnumMap;
import java.util.List;
import java.util.Map;
import java.util.UUID;
import java.util.concurrent.ConcurrentHashMap;
import java.util.concurrent.CopyOnWriteArrayList;
import java.util.concurrent.CountDownLatch;
import java.util.concurrent.Phaser;
import java.util.concurrent.TimeUnit;
import java.util.concurrent.atomic.AtomicReference;

public class TieredSpilloverCacheTests extends OpenSearchTestCase {

    public void testComputeIfAbsentWithoutAnyOnHeapCacheEviction() throws Exception {
        int onHeapCacheSize = randomIntBetween(10, 30);
        MockCacheEventListener<String, String> eventListener = new MockCacheEventListener<String, String>();
        TieredSpilloverCache<String, String> tieredSpilloverCache = intializeTieredSpilloverCache(
            onHeapCacheSize,
            randomIntBetween(1, 4),
            eventListener,
            0
        );
        int numOfItems1 = randomIntBetween(1, onHeapCacheSize / 2 - 1);
        List<String> keys = new ArrayList<>();
        // Put values in cache.
        for (int iter = 0; iter < numOfItems1; iter++) {
            String key = UUID.randomUUID().toString();
            keys.add(key);
            LoadAwareCacheLoader<String, String> tieredCacheLoader = getLoadAwareCacheLoader();
            tieredSpilloverCache.computeIfAbsent(key, tieredCacheLoader);
        }
        assertEquals(numOfItems1, eventListener.enumMap.get(CacheStoreType.ON_HEAP).missCount.count());
        assertEquals(0, eventListener.enumMap.get(CacheStoreType.ON_HEAP).hitCount.count());
        assertEquals(0, eventListener.enumMap.get(CacheStoreType.ON_HEAP).evictionsMetric.count());

        // Try to hit cache again with some randomization.
        int numOfItems2 = randomIntBetween(1, onHeapCacheSize / 2 - 1);
        int cacheHit = 0;
        int cacheMiss = 0;
        for (int iter = 0; iter < numOfItems2; iter++) {
            if (randomBoolean()) {
                // Hit cache with stored key
                cacheHit++;
                int index = randomIntBetween(0, keys.size() - 1);
                tieredSpilloverCache.computeIfAbsent(keys.get(index), getLoadAwareCacheLoader());
            } else {
                // Hit cache with randomized key which is expected to miss cache always.
                tieredSpilloverCache.computeIfAbsent(UUID.randomUUID().toString(), getLoadAwareCacheLoader());
                cacheMiss++;
            }
        }
        assertEquals(cacheHit, eventListener.enumMap.get(CacheStoreType.ON_HEAP).hitCount.count());
        assertEquals(numOfItems1 + cacheMiss, eventListener.enumMap.get(CacheStoreType.ON_HEAP).missCount.count());
        assertEquals(0, eventListener.enumMap.get(CacheStoreType.ON_HEAP).evictionsMetric.count());
    }

    public void testComputeIfAbsentWithEvictionsFromOnHeapCache() throws Exception {
        int onHeapCacheSize = randomIntBetween(10, 30);
        int diskCacheSize = randomIntBetween(60, 100);
        int totalSize = onHeapCacheSize + diskCacheSize;
        MockCacheEventListener<String, String> eventListener = new MockCacheEventListener<String, String>();
        StoreAwareCacheBuilder<String, String> cacheBuilder = new OpenSearchOnHeapCache.Builder<String, String>().setMaximumWeightInBytes(
            onHeapCacheSize * 50
        ).setWeigher((k, v) -> 50); // Will support onHeapCacheSize entries.

        StoreAwareCacheBuilder<String, String> diskCacheBuilder = new MockOnDiskCache.Builder<String, String>().setMaxSize(diskCacheSize)
            .setDeliberateDelay(0);

        TieredSpilloverCache<String, String> tieredSpilloverCache = new TieredSpilloverCache.Builder<String, String>()
            .setOnHeapCacheBuilder(cacheBuilder)
            .setOnDiskCacheBuilder(diskCacheBuilder)
            .setListener(eventListener)
            .build();

        // Put values in cache more than it's size and cause evictions from onHeap.
        int numOfItems1 = randomIntBetween(onHeapCacheSize + 1, totalSize);
        List<String> onHeapKeys = new ArrayList<>();
        List<String> diskTierKeys = new ArrayList<>();
        for (int iter = 0; iter < numOfItems1; iter++) {
            String key = UUID.randomUUID().toString();
            LoadAwareCacheLoader<String, String> tieredCacheLoader = getLoadAwareCacheLoader();
            tieredSpilloverCache.computeIfAbsent(key, tieredCacheLoader);
        }
        long actualDiskCacheSize = tieredSpilloverCache.getOnDiskCache().get().count();
        assertEquals(numOfItems1, eventListener.enumMap.get(CacheStoreType.ON_HEAP).missCount.count());
        assertEquals(0, eventListener.enumMap.get(CacheStoreType.ON_HEAP).hitCount.count());
        assertEquals(actualDiskCacheSize, eventListener.enumMap.get(CacheStoreType.ON_HEAP).evictionsMetric.count());

        assertEquals(
            eventListener.enumMap.get(CacheStoreType.ON_HEAP).evictionsMetric.count(),
            eventListener.enumMap.get(CacheStoreType.DISK).cachedCount.count()
        );
        assertEquals(actualDiskCacheSize, eventListener.enumMap.get(CacheStoreType.DISK).cachedCount.count());

        tieredSpilloverCache.cacheKeys(CacheStoreType.ON_HEAP).forEach(onHeapKeys::add);
        tieredSpilloverCache.cacheKeys(CacheStoreType.DISK).forEach(diskTierKeys::add);

        assertEquals(tieredSpilloverCache.getOnHeapCache().count(), onHeapKeys.size());
        assertEquals(tieredSpilloverCache.getOnDiskCache().get().count(), diskTierKeys.size());

        // Try to hit cache again with some randomization.
        int numOfItems2 = randomIntBetween(50, 200);
        int onHeapCacheHit = 0;
        int diskCacheHit = 0;
        int cacheMiss = 0;
        for (int iter = 0; iter < numOfItems2; iter++) {
            if (randomBoolean()) { // Hit cache with key stored in onHeap cache.
                onHeapCacheHit++;
                int index = randomIntBetween(0, onHeapKeys.size() - 1);
                LoadAwareCacheLoader<String, String> loadAwareCacheLoader = getLoadAwareCacheLoader();
                tieredSpilloverCache.computeIfAbsent(onHeapKeys.get(index), loadAwareCacheLoader);
                assertFalse(loadAwareCacheLoader.isLoaded());
            } else { // Hit cache with key stored in disk cache.
                diskCacheHit++;
                int index = randomIntBetween(0, diskTierKeys.size() - 1);
                LoadAwareCacheLoader<String, String> loadAwareCacheLoader = getLoadAwareCacheLoader();
                tieredSpilloverCache.computeIfAbsent(diskTierKeys.get(index), loadAwareCacheLoader);
                assertFalse(loadAwareCacheLoader.isLoaded());
            }
        }
        for (int iter = 0; iter < randomIntBetween(50, 200); iter++) {
            // Hit cache with randomized key which is expected to miss cache always.
            LoadAwareCacheLoader<String, String> tieredCacheLoader = getLoadAwareCacheLoader();
            tieredSpilloverCache.computeIfAbsent(UUID.randomUUID().toString(), tieredCacheLoader);
            cacheMiss++;
        }
        // On heap cache misses would also include diskCacheHits as it means it missed onHeap cache.
        assertEquals(numOfItems1 + cacheMiss + diskCacheHit, eventListener.enumMap.get(CacheStoreType.ON_HEAP).missCount.count());
        assertEquals(onHeapCacheHit, eventListener.enumMap.get(CacheStoreType.ON_HEAP).hitCount.count());
        assertEquals(cacheMiss + numOfItems1, eventListener.enumMap.get(CacheStoreType.DISK).missCount.count());
        assertEquals(diskCacheHit, eventListener.enumMap.get(CacheStoreType.DISK).hitCount.count());
    }

    public void testComputeIfAbsentWithEvictionsFromBothTier() throws Exception {
        int onHeapCacheSize = randomIntBetween(10, 30);
        int diskCacheSize = randomIntBetween(onHeapCacheSize + 1, 100);
        int totalSize = onHeapCacheSize + diskCacheSize;

        MockCacheEventListener<String, String> eventListener = new MockCacheEventListener<String, String>();
        TieredSpilloverCache<String, String> tieredSpilloverCache = intializeTieredSpilloverCache(
            onHeapCacheSize,
            diskCacheSize,
            eventListener,
            0
        );

        int numOfItems = randomIntBetween(totalSize + 1, totalSize * 3);
        for (int iter = 0; iter < numOfItems; iter++) {
            LoadAwareCacheLoader<String, String> tieredCacheLoader = getLoadAwareCacheLoader();
            tieredSpilloverCache.computeIfAbsent(UUID.randomUUID().toString(), tieredCacheLoader);
        }
        assertTrue(eventListener.enumMap.get(CacheStoreType.ON_HEAP).evictionsMetric.count() > 0);
        assertTrue(eventListener.enumMap.get(CacheStoreType.DISK).evictionsMetric.count() > 0);
    }

    public void testGetAndCount() throws Exception {
        int onHeapCacheSize = randomIntBetween(10, 30);
        int diskCacheSize = randomIntBetween(onHeapCacheSize + 1, 100);
        int totalSize = onHeapCacheSize + diskCacheSize;

        MockCacheEventListener<String, String> eventListener = new MockCacheEventListener<String, String>();
        TieredSpilloverCache<String, String> tieredSpilloverCache = intializeTieredSpilloverCache(
            onHeapCacheSize,
            diskCacheSize,
            eventListener,
            0
        );

        int numOfItems1 = randomIntBetween(onHeapCacheSize + 1, totalSize);
        List<String> onHeapKeys = new ArrayList<>();
        List<String> diskTierKeys = new ArrayList<>();
        for (int iter = 0; iter < numOfItems1; iter++) {
            String key = UUID.randomUUID().toString();
            if (iter > (onHeapCacheSize - 1)) {
                // All these are bound to go to disk based cache.
                diskTierKeys.add(key);
            } else {
                onHeapKeys.add(key);
            }
            LoadAwareCacheLoader<String, String> loadAwareCacheLoader = getLoadAwareCacheLoader();
            tieredSpilloverCache.computeIfAbsent(key, loadAwareCacheLoader);
        }

        for (int iter = 0; iter < numOfItems1; iter++) {
            if (randomBoolean()) {
                if (randomBoolean()) {
                    int index = randomIntBetween(0, onHeapKeys.size() - 1);
                    assertNotNull(tieredSpilloverCache.get(onHeapKeys.get(index)));
                } else {
                    int index = randomIntBetween(0, diskTierKeys.size() - 1);
                    assertNotNull(tieredSpilloverCache.get(diskTierKeys.get(index)));
                }
            } else {
                assertNull(tieredSpilloverCache.get(UUID.randomUUID().toString()));
            }
        }
        assertEquals(numOfItems1, tieredSpilloverCache.count());
    }

    public void testWithDiskTierNull() throws Exception {
        int onHeapCacheSize = randomIntBetween(10, 30);
        MockCacheEventListener<String, String> eventListener = new MockCacheEventListener<String, String>();

        StoreAwareCacheBuilder<String, String> onHeapCacheBuilder = new OpenSearchOnHeapCache.Builder<String, String>()
            .setMaximumWeightInBytes(onHeapCacheSize * 20)
            .setWeigher((k, v) -> 20); // Will support upto onHeapCacheSize entries
        TieredSpilloverCache<String, String> tieredSpilloverCache = new TieredSpilloverCache.Builder<String, String>()
            .setOnHeapCacheBuilder(onHeapCacheBuilder)
            .setListener(eventListener)
            .build();

        int numOfItems = randomIntBetween(onHeapCacheSize + 1, onHeapCacheSize * 3);
        for (int iter = 0; iter < numOfItems; iter++) {
            LoadAwareCacheLoader<String, String> loadAwareCacheLoader = getLoadAwareCacheLoader();
            tieredSpilloverCache.computeIfAbsent(UUID.randomUUID().toString(), loadAwareCacheLoader);
        }
        assertTrue(eventListener.enumMap.get(CacheStoreType.ON_HEAP).evictionsMetric.count() > 0);
        assertEquals(0, eventListener.enumMap.get(CacheStoreType.DISK).cachedCount.count());
        assertEquals(0, eventListener.enumMap.get(CacheStoreType.DISK).evictionsMetric.count());
        assertEquals(0, eventListener.enumMap.get(CacheStoreType.DISK).missCount.count());
    }

    public void testPut() {
        int onHeapCacheSize = randomIntBetween(10, 30);
        int diskCacheSize = randomIntBetween(onHeapCacheSize + 1, 100);

        MockCacheEventListener<String, String> eventListener = new MockCacheEventListener<>();
        TieredSpilloverCache<String, String> tieredSpilloverCache = intializeTieredSpilloverCache(
            onHeapCacheSize,
            diskCacheSize,
            eventListener,
            0
        );
        String key = UUID.randomUUID().toString();
        String value = UUID.randomUUID().toString();
        tieredSpilloverCache.put(key, value);
        assertEquals(1, eventListener.enumMap.get(CacheStoreType.ON_HEAP).cachedCount.count());
        assertEquals(1, tieredSpilloverCache.count());
    }

    public void testPutAndVerifyNewItemsArePresentOnHeapCache() throws Exception {
        int onHeapCacheSize = randomIntBetween(200, 400);
        int diskCacheSize = randomIntBetween(450, 800);

        MockCacheEventListener<String, String> eventListener = new MockCacheEventListener<>();

        TieredSpilloverCache<String, String> tieredSpilloverCache = intializeTieredSpilloverCache(
            onHeapCacheSize,
            diskCacheSize,
            eventListener,
            0
        );

        for (int i = 0; i < onHeapCacheSize; i++) {
            tieredSpilloverCache.computeIfAbsent(UUID.randomUUID().toString(), new LoadAwareCacheLoader<>() {
                @Override
                public boolean isLoaded() {
                    return false;
                }

                @Override
                public String load(String key) throws Exception {
                    return UUID.randomUUID().toString();
                }
            });
        }

        assertEquals(onHeapCacheSize, tieredSpilloverCache.getOnHeapCache().count());
        assertEquals(0, tieredSpilloverCache.getOnDiskCache().get().count());

        // Again try to put OnHeap cache capacity amount of new items.
        List<String> newKeyList = new ArrayList<>();
        for (int i = 0; i < onHeapCacheSize; i++) {
            newKeyList.add(UUID.randomUUID().toString());
        }

        for (int i = 0; i < newKeyList.size(); i++) {
            tieredSpilloverCache.computeIfAbsent(newKeyList.get(i), new LoadAwareCacheLoader<>() {
                @Override
                public boolean isLoaded() {
                    return false;
                }

                @Override
                public String load(String key) {
                    return UUID.randomUUID().toString();
                }
            });
        }

        // Verify that new items are part of onHeap cache.
        List<String> actualOnHeapCacheKeys = new ArrayList<>();
        tieredSpilloverCache.cacheKeys(CacheStoreType.ON_HEAP).forEach(actualOnHeapCacheKeys::add);

        assertEquals(newKeyList.size(), actualOnHeapCacheKeys.size());
        for (int i = 0; i < actualOnHeapCacheKeys.size(); i++) {
            assertTrue(newKeyList.contains(actualOnHeapCacheKeys.get(i)));
        }

        assertEquals(onHeapCacheSize, tieredSpilloverCache.getOnHeapCache().count());
        assertEquals(onHeapCacheSize, tieredSpilloverCache.getOnDiskCache().get().count());
    }

    public void testInvalidate() {
        int onHeapCacheSize = 1;
        int diskCacheSize = 10;

        MockCacheEventListener<String, String> eventListener = new MockCacheEventListener<>();
        TieredSpilloverCache<String, String> tieredSpilloverCache = intializeTieredSpilloverCache(
            onHeapCacheSize,
            diskCacheSize,
            eventListener,
            0
        );
        String key = UUID.randomUUID().toString();
        String value = UUID.randomUUID().toString();
        // First try to invalidate without the key present in cache.
        tieredSpilloverCache.invalidate(key);
        assertEquals(0, eventListener.enumMap.get(CacheStoreType.ON_HEAP).invalidationMetric.count());

        // Now try to invalidate with the key present in onHeap cache.
        tieredSpilloverCache.put(key, value);
        tieredSpilloverCache.invalidate(key);
        assertEquals(1, eventListener.enumMap.get(CacheStoreType.ON_HEAP).invalidationMetric.count());
        assertEquals(0, tieredSpilloverCache.count());

        tieredSpilloverCache.put(key, value);
        // Put another key/value so that one of the item is evicted to disk cache.
        String key2 = UUID.randomUUID().toString();
        tieredSpilloverCache.put(key2, UUID.randomUUID().toString());
        assertEquals(2, tieredSpilloverCache.count());
        // Again invalidate older key
        tieredSpilloverCache.invalidate(key);
        assertEquals(1, eventListener.enumMap.get(CacheStoreType.DISK).invalidationMetric.count());
        assertEquals(1, tieredSpilloverCache.count());
    }

    public void testCacheKeys() throws Exception {
        int onHeapCacheSize = randomIntBetween(10, 30);
        int diskCacheSize = randomIntBetween(60, 100);
        int totalSize = onHeapCacheSize + diskCacheSize;

        MockCacheEventListener<String, String> eventListener = new MockCacheEventListener<>();
        TieredSpilloverCache<String, String> tieredSpilloverCache = intializeTieredSpilloverCache(
            onHeapCacheSize,
            diskCacheSize,
            eventListener,
            0
        );
        List<String> onHeapKeys = new ArrayList<>();
        List<String> diskTierKeys = new ArrayList<>();
        // During first round add onHeapCacheSize entries. Will go to onHeap cache initially.
        for (int i = 0; i < onHeapCacheSize; i++) {
            String key = UUID.randomUUID().toString();
            diskTierKeys.add(key);
            tieredSpilloverCache.computeIfAbsent(key, getLoadAwareCacheLoader());
        }
        // In another round, add another onHeapCacheSize entries. These will go to onHeap and above ones will be
        // evicted to onDisk cache.
        for (int i = 0; i < onHeapCacheSize; i++) {
            String key = UUID.randomUUID().toString();
            onHeapKeys.add(key);
            tieredSpilloverCache.computeIfAbsent(key, getLoadAwareCacheLoader());
        }

        List<String> actualOnHeapKeys = new ArrayList<>();
        List<String> actualOnDiskKeys = new ArrayList<>();
        Iterable<String> onHeapiterable = tieredSpilloverCache.cacheKeys(CacheStoreType.ON_HEAP);
        Iterable<String> onDiskiterable = tieredSpilloverCache.cacheKeys(CacheStoreType.DISK);
        onHeapiterable.iterator().forEachRemaining(actualOnHeapKeys::add);
        onDiskiterable.iterator().forEachRemaining(actualOnDiskKeys::add);
        for (String onHeapKey : onHeapKeys) {
            assertTrue(actualOnHeapKeys.contains(onHeapKey));
        }
        for (String onDiskKey : actualOnDiskKeys) {
            assertTrue(actualOnDiskKeys.contains(onDiskKey));
        }

        // Testing keys() which returns all keys.
        List<String> actualMergedKeys = new ArrayList<>();
        List<String> expectedMergedKeys = new ArrayList<>();
        expectedMergedKeys.addAll(onHeapKeys);
        expectedMergedKeys.addAll(diskTierKeys);

        Iterable<String> mergedIterable = tieredSpilloverCache.keys();
        mergedIterable.iterator().forEachRemaining(actualMergedKeys::add);

        assertEquals(expectedMergedKeys.size(), actualMergedKeys.size());
        for (String key : expectedMergedKeys) {
            assertTrue(actualMergedKeys.contains(key));
        }
    }

    public void testRefresh() {
        int onHeapCacheSize = randomIntBetween(10, 30);
        int diskCacheSize = randomIntBetween(60, 100);

        MockCacheEventListener<String, String> eventListener = new MockCacheEventListener<>();
        TieredSpilloverCache<String, String> tieredSpilloverCache = intializeTieredSpilloverCache(
            onHeapCacheSize,
            diskCacheSize,
            eventListener,
            0
        );
        tieredSpilloverCache.refresh(CacheStoreType.ON_HEAP);
        tieredSpilloverCache.refresh(CacheStoreType.DISK);
        tieredSpilloverCache.refresh();
    }

    public void testInvalidateAll() throws Exception {
        int onHeapCacheSize = randomIntBetween(10, 30);
        int diskCacheSize = randomIntBetween(60, 100);
        int totalSize = onHeapCacheSize + diskCacheSize;

        MockCacheEventListener<String, String> eventListener = new MockCacheEventListener<>();
        TieredSpilloverCache<String, String> tieredSpilloverCache = intializeTieredSpilloverCache(
            onHeapCacheSize,
            diskCacheSize,
            eventListener,
            0
        );
        // Put values in cache more than it's size and cause evictions from onHeap.
        int numOfItems1 = randomIntBetween(onHeapCacheSize + 1, totalSize);
        List<String> onHeapKeys = new ArrayList<>();
        List<String> diskTierKeys = new ArrayList<>();
        for (int iter = 0; iter < numOfItems1; iter++) {
            String key = UUID.randomUUID().toString();
            if (iter > (onHeapCacheSize - 1)) {
                // All these are bound to go to disk based cache.
                diskTierKeys.add(key);
            } else {
                onHeapKeys.add(key);
            }
            LoadAwareCacheLoader<String, String> tieredCacheLoader = getLoadAwareCacheLoader();
            tieredSpilloverCache.computeIfAbsent(key, tieredCacheLoader);
        }
        assertEquals(numOfItems1, tieredSpilloverCache.count());
        tieredSpilloverCache.invalidateAll();
        assertEquals(0, tieredSpilloverCache.count());
    }

    public void testComputeIfAbsentConcurrently() throws Exception {
        int onHeapCacheSize = randomIntBetween(100, 300);
        int diskCacheSize = randomIntBetween(200, 400);

        MockCacheEventListener<String, String> eventListener = new MockCacheEventListener<>();

        TieredSpilloverCache<String, String> tieredSpilloverCache = intializeTieredSpilloverCache(
            onHeapCacheSize,
            diskCacheSize,
            eventListener,
            0
        );

        int numberOfSameKeys = randomIntBetween(10, onHeapCacheSize - 1);
        String key = UUID.randomUUID().toString();
        String value = UUID.randomUUID().toString();

        Thread[] threads = new Thread[numberOfSameKeys];
        Phaser phaser = new Phaser(numberOfSameKeys + 1);
        CountDownLatch countDownLatch = new CountDownLatch(numberOfSameKeys); // To wait for all threads to finish.

        List<LoadAwareCacheLoader<String, String>> loadAwareCacheLoaderList = new CopyOnWriteArrayList<>();

        for (int i = 0; i < numberOfSameKeys; i++) {
            threads[i] = new Thread(() -> {
                try {
                    LoadAwareCacheLoader<String, String> loadAwareCacheLoader = new LoadAwareCacheLoader() {
                        boolean isLoaded = false;

                        @Override
                        public boolean isLoaded() {
                            return isLoaded;
                        }

                        @Override
                        public Object load(Object key) throws Exception {
                            isLoaded = true;
                            return value;
                        }
                    };
                    loadAwareCacheLoaderList.add(loadAwareCacheLoader);
                    phaser.arriveAndAwaitAdvance();
                    tieredSpilloverCache.computeIfAbsent(key, loadAwareCacheLoader);
                } catch (Exception e) {
                    throw new RuntimeException(e);
                }
                countDownLatch.countDown();
            });
            threads[i].start();
        }
        phaser.arriveAndAwaitAdvance();
        countDownLatch.await(); // Wait for rest of tasks to be cancelled.
        int numberOfTimesKeyLoaded = 0;
        assertEquals(numberOfSameKeys, loadAwareCacheLoaderList.size());
        for (int i = 0; i < loadAwareCacheLoaderList.size(); i++) {
            LoadAwareCacheLoader<String, String> loader = loadAwareCacheLoaderList.get(i);
            if (loader.isLoaded()) {
                numberOfTimesKeyLoaded++;
            }
        }
        assertEquals(1, numberOfTimesKeyLoaded); // It should be loaded only once.
    }

    public void testConcurrencyForEvictionFlow() throws Exception {
        int diskCacheSize = randomIntBetween(450, 800);

        MockCacheEventListener<String, String> eventListener = new MockCacheEventListener<>();

        StoreAwareCacheBuilder<String, String> cacheBuilder = new OpenSearchOnHeapCache.Builder<String, String>().setMaximumWeightInBytes(
            200
        ).setWeigher((k, v) -> 150);

        StoreAwareCacheBuilder<String, String> diskCacheBuilder = new MockOnDiskCache.Builder<String, String>().setMaxSize(diskCacheSize)
            .setDeliberateDelay(500);

        TieredSpilloverCache<String, String> tieredSpilloverCache = new TieredSpilloverCache.Builder<String, String>()
            .setOnHeapCacheBuilder(cacheBuilder)
            .setOnDiskCacheBuilder(diskCacheBuilder)
            .setListener(eventListener)
            .build();

        String keyToBeEvicted = "key1";
        String secondKey = "key2";

        // Put first key on tiered cache. Will go into onHeap cache.
        tieredSpilloverCache.computeIfAbsent(keyToBeEvicted, new LoadAwareCacheLoader<>() {
            @Override
            public boolean isLoaded() {
                return false;
            }

            @Override
            public String load(String key) {
                return UUID.randomUUID().toString();
            }
        });
        CountDownLatch countDownLatch = new CountDownLatch(1);
        CountDownLatch countDownLatch1 = new CountDownLatch(1);
        // Put second key on tiered cache. Will cause eviction of first key from onHeap cache and should go into
        // disk cache.
        LoadAwareCacheLoader<String, String> loadAwareCacheLoader = getLoadAwareCacheLoader();
        Thread thread = new Thread(() -> {
            try {
                tieredSpilloverCache.computeIfAbsent(secondKey, loadAwareCacheLoader);
                countDownLatch1.countDown();
            } catch (Exception e) {
                throw new RuntimeException(e);
            }
        });
        thread.start();
        assertBusy(() -> { assertTrue(loadAwareCacheLoader.isLoaded()); }, 100, TimeUnit.MILLISECONDS); // We wait for new key to be loaded
                                                                                                        // after which it eviction flow is
        // guaranteed to occur.
        StoreAwareCache<String, String> onDiskCache = tieredSpilloverCache.getOnDiskCache().get();

        // Now on a different thread, try to get key(above one which got evicted) from tiered cache. We expect this
        // should return not null value as it should be present on diskCache.
        AtomicReference<String> actualValue = new AtomicReference<>();
        Thread thread1 = new Thread(() -> {
            try {
                actualValue.set(tieredSpilloverCache.get(keyToBeEvicted));
            } catch (Exception e) {
                throw new RuntimeException(e);
            }
            countDownLatch.countDown();
        });
        thread1.start();
        countDownLatch.await();
        assertNotNull(actualValue.get());
        countDownLatch1.await();
        assertEquals(1, eventListener.enumMap.get(CacheStoreType.ON_HEAP).evictionsMetric.count());
        assertEquals(1, tieredSpilloverCache.getOnHeapCache().count());
        assertEquals(1, onDiskCache.count());
        assertNotNull(onDiskCache.get(keyToBeEvicted));
    }

    class MockCacheEventListener<K, V> implements StoreAwareCacheEventListener<K, V> {

        EnumMap<CacheStoreType, TestStatsHolder> enumMap = new EnumMap<>(CacheStoreType.class);

        MockCacheEventListener() {
            for (CacheStoreType cacheStoreType : CacheStoreType.values()) {
                enumMap.put(cacheStoreType, new TestStatsHolder());
            }
        }

        @Override
        public void onMiss(K key, CacheStoreType cacheStoreType) {
            enumMap.get(cacheStoreType).missCount.inc();
        }

        @Override
        public void onRemoval(StoreAwareCacheRemovalNotification<K, V> notification) {
            if (notification.getRemovalReason().equals(RemovalReason.EVICTED)) {
                enumMap.get(notification.getCacheStoreType()).evictionsMetric.inc();
            } else if (notification.getRemovalReason().equals(RemovalReason.INVALIDATED)) {
                enumMap.get(notification.getCacheStoreType()).invalidationMetric.inc();
            }
        }

        @Override
        public void onHit(K key, V value, CacheStoreType cacheStoreType) {
            enumMap.get(cacheStoreType).hitCount.inc();
        }

        @Override
        public void onCached(K key, V value, CacheStoreType cacheStoreType) {
            enumMap.get(cacheStoreType).cachedCount.inc();
        }

        class TestStatsHolder {
            final CounterMetric evictionsMetric = new CounterMetric();
            final CounterMetric hitCount = new CounterMetric();
            final CounterMetric missCount = new CounterMetric();
            final CounterMetric cachedCount = new CounterMetric();
            final CounterMetric invalidationMetric = new CounterMetric();
        }
    }

    private LoadAwareCacheLoader<String, String> getLoadAwareCacheLoader() {
        return new LoadAwareCacheLoader<String, String>() {
            boolean isLoaded = false;

            @Override
            public String load(String key) {
                isLoaded = true;
                return UUID.randomUUID().toString();
            }

            @Override
            public boolean isLoaded() {
                return isLoaded;
            }
        };
    }

    private TieredSpilloverCache<String, String> intializeTieredSpilloverCache(
        int onHeapCacheSize,
        int diksCacheSize,
        StoreAwareCacheEventListener<String, String> eventListener,
        long diskDeliberateDelay
    ) {
        StoreAwareCacheBuilder<String, String> diskCacheBuilder = new MockOnDiskCache.Builder<String, String>().setMaxSize(diksCacheSize)
            .setDeliberateDelay(diskDeliberateDelay);
        StoreAwareCacheBuilder<String, String> onHeapCacheBuilder = new OpenSearchOnHeapCache.Builder<String, String>()
            .setMaximumWeightInBytes(onHeapCacheSize * 20)
            .setWeigher((k, v) -> 20); // Will support upto onHeapCacheSize entries
        return new TieredSpilloverCache.Builder<String, String>().setOnHeapCacheBuilder(onHeapCacheBuilder)
            .setOnDiskCacheBuilder(diskCacheBuilder)
            .setListener(eventListener)
            .build();
    }
}

class MockOnDiskCache<K, V> implements StoreAwareCache<K, V> {

    Map<K, V> cache;
    int maxSize;

    long delay;
    StoreAwareCacheEventListener<K, V> eventListener;

    MockOnDiskCache(int maxSize, StoreAwareCacheEventListener<K, V> eventListener, long delay) {
        this.maxSize = maxSize;
        this.eventListener = eventListener;
        this.delay = delay;
        this.cache = new ConcurrentHashMap<K, V>();
    }

    @Override
    public V get(K key) {
        V value = cache.get(key);
        if (value != null) {
            eventListener.onHit(key, value, CacheStoreType.DISK);
        } else {
            eventListener.onMiss(key, CacheStoreType.DISK);
        }
        return value;
    }

    @Override
    public void put(K key, V value) {
        if (this.cache.size() >= maxSize) { // For simplification
            eventListener.onRemoval(new StoreAwareCacheRemovalNotification<>(key, value, RemovalReason.EVICTED, CacheStoreType.DISK));
            return;
        }
        try {
            Thread.sleep(delay);
        } catch (InterruptedException e) {
            throw new RuntimeException(e);
        }
        this.cache.put(key, value);
        eventListener.onCached(key, value, CacheStoreType.DISK);
    }

    @Override
    public V computeIfAbsent(K key, LoadAwareCacheLoader<K, V> loader) throws Exception {
        V value = cache.computeIfAbsent(key, key1 -> {
            try {
                return loader.load(key);
            } catch (Exception e) {
                throw new RuntimeException(e);
            }
        });
        if (!loader.isLoaded()) {
            eventListener.onHit(key, value, CacheStoreType.DISK);
        } else {
            eventListener.onMiss(key, CacheStoreType.DISK);
            eventListener.onCached(key, value, CacheStoreType.DISK);
        }
        return value;
    }

    @Override
    public void invalidate(K key) {
        if (this.cache.containsKey(key)) {
            eventListener.onRemoval(new StoreAwareCacheRemovalNotification<>(key, null, RemovalReason.INVALIDATED, CacheStoreType.DISK));
        }
        this.cache.remove(key);
    }

    @Override
    public void invalidateAll() {
        this.cache.clear();
    }

    @Override
    public Iterable<K> keys() {
        return this.cache.keySet();
    }

    @Override
    public long count() {
        return this.cache.size();
    }

    @Override
    public void refresh() {}

    @Override
    public CacheStoreType getTierType() {
        return CacheStoreType.DISK;
    }

    @Override
    public void close() {}

    public static class Builder<K, V> extends StoreAwareCacheBuilder<K, V> {

        int maxSize;
        long delay;

        @Override
        public StoreAwareCache<K, V> build() {
            return new MockOnDiskCache<K, V>(maxSize, this.getEventListener(), delay);
        }

        public Builder<K, V> setMaxSize(int maxSize) {
            this.maxSize = maxSize;
            return this;
        }

        public Builder<K, V> setDeliberateDelay(long millis) {
            this.delay = millis;
            return this;
        }
    }
<<<<<<< HEAD
}

class MockOnHeapCache<K, V> implements StoreAwareCache<K, V> {

    Map<K, V> cache;
    int maxSize;
    StoreAwareCacheEventListener<K, V> eventListener;

    MockOnHeapCache(int size, StoreAwareCacheEventListener<K, V> eventListener) {
        maxSize = size;
        this.cache = new ConcurrentHashMap<K, V>();
        this.eventListener = eventListener;
    }

    @Override
    public V get(K key) {
        V value = cache.get(key);
        if (value != null) {
            eventListener.onHit(key, value, CacheStoreType.ON_HEAP);
        } else {
            eventListener.onMiss(key, CacheStoreType.ON_HEAP);
        }
        return value;
    }

    @Override
    public void put(K key, V value) {
        if (this.cache.size() >= maxSize) {
            eventListener.onRemoval(new StoreAwareCacheRemovalNotification<>(key, value, RemovalReason.EVICTED, CacheStoreType.ON_HEAP));
            return;
        }
        this.cache.put(key, value);
        eventListener.onCached(key, value, CacheStoreType.ON_HEAP);
    }

    @Override
    public V computeIfAbsent(K key, LoadAwareCacheLoader<K, V> loader) throws Exception {
        if (this.cache.size() >= maxSize) { // If it exceeds, just notify for evict.
            eventListener.onRemoval(
                new StoreAwareCacheRemovalNotification<>(key, loader.load(key), RemovalReason.EVICTED, CacheStoreType.ON_HEAP)
            );
            return loader.load(key);
        }
        V value = cache.computeIfAbsent(key, key1 -> {
            try {
                return loader.load(key);
            } catch (Exception e) {
                throw new RuntimeException(e);
            }
        });
        if (!loader.isLoaded()) {
            eventListener.onHit(key, value, CacheStoreType.ON_HEAP);
        } else {
            eventListener.onMiss(key, CacheStoreType.ON_HEAP);
            eventListener.onCached(key, value, CacheStoreType.ON_HEAP);
        }
        return value;
    }

    @Override
    public void invalidate(K key) {
        if (this.cache.containsKey(key)) {
            eventListener.onRemoval(new StoreAwareCacheRemovalNotification<>(key, null, RemovalReason.INVALIDATED, CacheStoreType.ON_HEAP));
        }
        this.cache.remove(key);

    }

    @Override
    public void invalidateAll() {
        this.cache.clear();
    }

    @Override
    public Iterable<K> keys() {
        return this.cache.keySet();
    }

    @Override
    public long count() {
        return this.cache.size();
    }

    @Override
    public void refresh() {

    }

    @Override
    public CacheStoreType getTierType() {
        return CacheStoreType.ON_HEAP;
    }

    @Override
    public void close() {

    }

    public static class Builder<K, V> extends StoreAwareCacheBuilder<K, V> {

        int maxSize;

        @Override
        public StoreAwareCache<K, V> build() {
            return new MockOnHeapCache<>(maxSize, this.getEventListener());
        }

        public Builder<K, V> setMaxSize(int maxSize) {
            this.maxSize = maxSize;
            return this;
        }
    }
=======
>>>>>>> fdda2804
}<|MERGE_RESOLUTION|>--- conflicted
+++ resolved
@@ -788,119 +788,4 @@
             return this;
         }
     }
-<<<<<<< HEAD
-}
-
-class MockOnHeapCache<K, V> implements StoreAwareCache<K, V> {
-
-    Map<K, V> cache;
-    int maxSize;
-    StoreAwareCacheEventListener<K, V> eventListener;
-
-    MockOnHeapCache(int size, StoreAwareCacheEventListener<K, V> eventListener) {
-        maxSize = size;
-        this.cache = new ConcurrentHashMap<K, V>();
-        this.eventListener = eventListener;
-    }
-
-    @Override
-    public V get(K key) {
-        V value = cache.get(key);
-        if (value != null) {
-            eventListener.onHit(key, value, CacheStoreType.ON_HEAP);
-        } else {
-            eventListener.onMiss(key, CacheStoreType.ON_HEAP);
-        }
-        return value;
-    }
-
-    @Override
-    public void put(K key, V value) {
-        if (this.cache.size() >= maxSize) {
-            eventListener.onRemoval(new StoreAwareCacheRemovalNotification<>(key, value, RemovalReason.EVICTED, CacheStoreType.ON_HEAP));
-            return;
-        }
-        this.cache.put(key, value);
-        eventListener.onCached(key, value, CacheStoreType.ON_HEAP);
-    }
-
-    @Override
-    public V computeIfAbsent(K key, LoadAwareCacheLoader<K, V> loader) throws Exception {
-        if (this.cache.size() >= maxSize) { // If it exceeds, just notify for evict.
-            eventListener.onRemoval(
-                new StoreAwareCacheRemovalNotification<>(key, loader.load(key), RemovalReason.EVICTED, CacheStoreType.ON_HEAP)
-            );
-            return loader.load(key);
-        }
-        V value = cache.computeIfAbsent(key, key1 -> {
-            try {
-                return loader.load(key);
-            } catch (Exception e) {
-                throw new RuntimeException(e);
-            }
-        });
-        if (!loader.isLoaded()) {
-            eventListener.onHit(key, value, CacheStoreType.ON_HEAP);
-        } else {
-            eventListener.onMiss(key, CacheStoreType.ON_HEAP);
-            eventListener.onCached(key, value, CacheStoreType.ON_HEAP);
-        }
-        return value;
-    }
-
-    @Override
-    public void invalidate(K key) {
-        if (this.cache.containsKey(key)) {
-            eventListener.onRemoval(new StoreAwareCacheRemovalNotification<>(key, null, RemovalReason.INVALIDATED, CacheStoreType.ON_HEAP));
-        }
-        this.cache.remove(key);
-
-    }
-
-    @Override
-    public void invalidateAll() {
-        this.cache.clear();
-    }
-
-    @Override
-    public Iterable<K> keys() {
-        return this.cache.keySet();
-    }
-
-    @Override
-    public long count() {
-        return this.cache.size();
-    }
-
-    @Override
-    public void refresh() {
-
-    }
-
-    @Override
-    public CacheStoreType getTierType() {
-        return CacheStoreType.ON_HEAP;
-    }
-
-    @Override
-    public void close() {
-
-    }
-
-    public static class Builder<K, V> extends StoreAwareCacheBuilder<K, V> {
-
-        int maxSize;
-
-        @Override
-        public StoreAwareCache<K, V> build() {
-            return new MockOnHeapCache<>(maxSize, this.getEventListener());
-        }
-
-        public Builder<K, V> setMaxSize(int maxSize) {
-            this.maxSize = maxSize;
-            return this;
-        }
-    }
-=======
->>>>>>> fdda2804
 }