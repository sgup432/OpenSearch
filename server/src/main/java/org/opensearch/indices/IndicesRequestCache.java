--- conflicted
+++ resolved
@@ -113,18 +113,14 @@
     private final Set<CleanupKey> keysToClean = ConcurrentCollections.newConcurrentSet();
     private final ByteSizeValue size;
     private final TimeValue expire;
-<<<<<<< HEAD
     private final TieredCacheService<Key, BytesReference> tieredCacheService;
-=======
-    private final Cache<Key, BytesReference> cache;
+
     private final IndicesService indicesService;
->>>>>>> 40cc1e24
 
     IndicesRequestCache(Settings settings, IndicesService indicesService) {
         this.size = INDICES_CACHE_QUERY_SIZE.get(settings);
         this.expire = INDICES_CACHE_QUERY_EXPIRE.exists(settings) ? INDICES_CACHE_QUERY_EXPIRE.get(settings) : null;
         long sizeInBytes = size.getBytes();
-<<<<<<< HEAD
 
         // Initialize onHeap cache tier first.
         OnHeapCachingTier<Key, BytesReference> openSearchOnHeapCache = new OpenSearchOnHeapCache.Builder<Key, BytesReference>().setWeigher(
@@ -135,17 +131,7 @@
         tieredCacheService = new TieredCacheSpilloverStrategyService.Builder<Key, BytesReference>().setOnHeapCachingTier(
             openSearchOnHeapCache
         ).setTieredCacheEventListener(this).build();
-=======
-        CacheBuilder<Key, BytesReference> cacheBuilder = CacheBuilder.<Key, BytesReference>builder()
-            .setMaximumWeight(sizeInBytes)
-            .weigher((k, v) -> k.ramBytesUsed() + v.ramBytesUsed())
-            .removalListener(this);
-        if (expire != null) {
-            cacheBuilder.setExpireAfterAccess(expire);
-        }
-        cache = cacheBuilder.build();
         this.indicesService = indicesService;
->>>>>>> 40cc1e24
     }
 
     @Override
@@ -215,16 +201,12 @@
      */
     void invalidate(CacheEntity cacheEntity, DirectoryReader reader, BytesReference cacheKey) {
         assert reader.getReaderCacheHelper() != null;
-<<<<<<< HEAD
-        tieredCacheService.invalidate(new Key(cacheEntity, reader.getReaderCacheHelper().getKey(), cacheKey));
-=======
         String readerCacheKeyId = null;
         if (reader instanceof OpenSearchDirectoryReader) {
             IndexReader.CacheHelper cacheHelper = ((OpenSearchDirectoryReader) reader).getDelegatingCacheHelper();
             readerCacheKeyId = ((OpenSearchDirectoryReader.DelegatingCacheHelper) cacheHelper).getDelegatingCacheKey().getId();
         }
-        cache.invalidate(new Key(cacheEntity, cacheKey, readerCacheKeyId));
->>>>>>> 40cc1e24
+        tieredCacheService.invalidate(new Key(cacheEntity, cacheKey, readerCacheKeyId));
     }
 
     /**
@@ -299,13 +281,8 @@
      *
      * @opensearch.internal
      */
-<<<<<<< HEAD
-    public static class Key implements Accountable {
-        private static final long BASE_RAM_BYTES_USED = RamUsageEstimator.shallowSizeOfInstance(Key.class);
-=======
     class Key implements Accountable, Writeable {
         private final long BASE_RAM_BYTES_USED = RamUsageEstimator.shallowSizeOfInstance(Key.class);
->>>>>>> 40cc1e24
 
         public final CacheEntity entity; // use as identity equality
         public final String readerCacheKeyId;
