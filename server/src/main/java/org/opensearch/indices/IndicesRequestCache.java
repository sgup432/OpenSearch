/*
 * SPDX-License-Identifier: Apache-2.0
 *
 * The OpenSearch Contributors require contributions made to
 * this file be licensed under the Apache-2.0 license or a
 * compatible open source license.
 */

/*
 * Licensed to Elasticsearch under one or more contributor
 * license agreements. See the NOTICE file distributed with
 * this work for additional information regarding copyright
 * ownership. Elasticsearch licenses this file to you under
 * the Apache License, Version 2.0 (the "License"); you may
 * not use this file except in compliance with the License.
 * You may obtain a copy of the License at
 *
 *    http://www.apache.org/licenses/LICENSE-2.0
 *
 * Unless required by applicable law or agreed to in writing,
 * software distributed under the License is distributed on an
 * "AS IS" BASIS, WITHOUT WARRANTIES OR CONDITIONS OF ANY
 * KIND, either express or implied.  See the License for the
 * specific language governing permissions and limitations
 * under the License.
 */

/*
 * Modifications Copyright OpenSearch Contributors. See
 * GitHub history for details.
 */

package org.opensearch.indices;

import org.apache.logging.log4j.LogManager;
import org.apache.logging.log4j.Logger;
import org.apache.lucene.index.DirectoryReader;
import org.apache.lucene.index.IndexReader;
import org.apache.lucene.util.Accountable;
import org.apache.lucene.util.RamUsageEstimator;
import org.opensearch.common.CheckedSupplier;
import org.opensearch.common.cache.RemovalNotification;
import org.opensearch.common.lucene.index.OpenSearchDirectoryReader;
import org.opensearch.common.settings.Setting;
import org.opensearch.common.settings.Setting.Property;
import org.opensearch.common.settings.Settings;
import org.opensearch.common.unit.TimeValue;
import org.opensearch.common.util.concurrent.ConcurrentCollections;
import org.opensearch.core.common.bytes.BytesReference;
import org.opensearch.core.common.io.stream.StreamInput;
import org.opensearch.core.common.io.stream.StreamOutput;
import org.opensearch.core.common.io.stream.Writeable;
import org.opensearch.core.common.unit.ByteSizeValue;

import java.io.Closeable;
import java.io.IOException;
import java.io.Serializable;
import java.util.Collection;
import java.util.Collections;
import java.util.HashSet;
import java.util.Iterator;
import java.util.Objects;
import java.util.Set;
import java.util.concurrent.ConcurrentMap;

/**
 * The indices request cache allows to cache a shard level request stage responses, helping with improving
 * similar requests that are potentially expensive (because of aggs for example). The cache is fully coherent
 * with the semantics of NRT (the index reader cache key is part of the cache key), and relies on size based
 * eviction to evict old reader associated cache entries as well as scheduler reaper to clean readers that
 * are no longer used or closed shards.
 * <p>
 * Currently, the cache is only enabled for count requests, and can only be opted in on an index
 * level setting that can be dynamically changed and defaults to false.
 * <p>
 * There are still several TODOs left in this class, some easily addressable, some more complex, but the support
 * is functional.
 *
 * @opensearch.internal
 */
public final class IndicesRequestCache implements TieredCacheEventListener<IndicesRequestCache.Key, BytesReference>, Closeable {

    private static final Logger logger = LogManager.getLogger(IndicesRequestCache.class);

    /**
     * A setting to enable or disable request caching on an index level. Its dynamic by default
     * since we are checking on the cluster state IndexMetadata always.
     */
    public static final Setting<Boolean> INDEX_CACHE_REQUEST_ENABLED_SETTING = Setting.boolSetting(
        "index.requests.cache.enable",
        true,
        Property.Dynamic,
        Property.IndexScope
    );
    public static final Setting<ByteSizeValue> INDICES_CACHE_QUERY_SIZE = Setting.memorySizeSetting(
        "indices.requests.cache.size",
        "1%",
        Property.NodeScope
    );
    public static final Setting<TimeValue> INDICES_CACHE_QUERY_EXPIRE = Setting.positiveTimeSetting(
        "indices.requests.cache.expire",
        new TimeValue(0),
        Property.NodeScope
    );

    private final ConcurrentMap<CleanupKey, Boolean> registeredClosedListeners = ConcurrentCollections.newConcurrentMap();
    private final Set<CleanupKey> keysToClean = ConcurrentCollections.newConcurrentSet();
    private final ByteSizeValue size;
    private final TimeValue expire;
<<<<<<< HEAD
    // private final Cache<Key, BytesReference> cache;

    //private final TieredCacheHandler<Key, BytesReference> tieredCacheHandler;
    public final TieredCacheSpilloverStrategyHandler<Key, BytesReference> tieredCacheHandler; // Change this back after done debugging serialization issues
    IndicesRequestCache(Settings settings) {
        this.size = INDICES_CACHE_QUERY_SIZE.get(settings);
        this.expire = INDICES_CACHE_QUERY_EXPIRE.exists(settings) ? INDICES_CACHE_QUERY_EXPIRE.get(settings) : null;
        long sizeInBytes = size.getBytes();
        // CacheBuilder<Key, BytesReference> cacheBuilder = CacheBuilder.<Key, BytesReference>builder()
        // .setMaximumWeight(sizeInBytes)
        // .weigher((k, v) -> k.ramBytesUsed() + v.ramBytesUsed());
        // //.removalListener(this);
        // if (expire != null) {
        // cacheBuilder.setExpireAfterAccess(expire);
        // }
        // cache = cacheBuilder.build();

        OnHeapCachingTier<Key, BytesReference> openSearchOnHeapCache = new OpenSearchOnHeapCache.Builder<Key, BytesReference>().setWeigher(
            (k, v) -> k.ramBytesUsed() + v.ramBytesUsed()
        ).setMaximumWeight(sizeInBytes).setExpireAfterAccess(expire).build();

        int diskTierWeight = 100 * 1048576; // 100 MB, for testing only

        // changed to Integer for testing of bulk writes
        EhcacheDiskCachingTier<Key, BytesReference> diskCachingTier;
        diskCachingTier = new EhcacheDiskCachingTier<>(true, diskTierWeight, 0, Key.class, BytesReference.class);
        tieredCacheHandler = new TieredCacheSpilloverStrategyHandler.Builder<Key, BytesReference>().setOnHeapCachingTier(
            openSearchOnHeapCache
        ).setOnDiskCachingTier(diskCachingTier).setTieredCacheEventListener(this).build();
=======
    private final Cache<Key, BytesReference> cache;
    private final IndicesService indicesService;

    IndicesRequestCache(Settings settings, IndicesService indicesService) {
        this.size = INDICES_CACHE_QUERY_SIZE.get(settings);
        this.expire = INDICES_CACHE_QUERY_EXPIRE.exists(settings) ? INDICES_CACHE_QUERY_EXPIRE.get(settings) : null;
        long sizeInBytes = size.getBytes();
        CacheBuilder<Key, BytesReference> cacheBuilder = CacheBuilder.<Key, BytesReference>builder()
            .setMaximumWeight(sizeInBytes)
            .weigher((k, v) -> k.ramBytesUsed() + v.ramBytesUsed())
            .removalListener(this);
        if (expire != null) {
            cacheBuilder.setExpireAfterAccess(expire);
        }
        cache = cacheBuilder.build();
        this.indicesService = indicesService;
>>>>>>> 93c1172a
    }

    @Override
    public void close() {
        tieredCacheHandler.invalidateAll();
    }

    void clear(CacheEntity entity) {
        keysToClean.add(new CleanupKey(entity, null));
        cleanCache();
    }

    @Override
    public void onMiss(Key key, TierType tierType) {
        key.entity.onMiss(tierType);
    }

    @Override
    public void onRemoval(RemovalNotification<Key, BytesReference> notification) {
        notification.getKey().entity.onRemoval(notification);
    }

    @Override
    public void onHit(Key key, BytesReference value, TierType tierType) {
        key.entity.onHit(tierType);
    }

    @Override
    public void onCached(Key key, BytesReference value, TierType tierType) {
        key.entity.onCached(key, value, tierType);
    }

    BytesReference getOrCompute(
        CacheEntity cacheEntity,
        CheckedSupplier<BytesReference, IOException> loader,
        DirectoryReader reader,
        BytesReference cacheKey
    ) throws Exception {
        assert reader.getReaderCacheHelper() != null;
        assert reader.getReaderCacheHelper() instanceof OpenSearchDirectoryReader.DelegatingCacheHelper;

        OpenSearchDirectoryReader.DelegatingCacheHelper delegatingCacheHelper = (OpenSearchDirectoryReader.DelegatingCacheHelper) reader
            .getReaderCacheHelper();
        String readerCacheKeyUniqueId = delegatingCacheHelper.getDelegatingCacheKey().getId().toString();
        assert readerCacheKeyUniqueId != null;
        final Key key = new Key(cacheEntity, cacheKey, readerCacheKeyUniqueId);
        Loader cacheLoader = new Loader(cacheEntity, loader);
        BytesReference value = tieredCacheHandler.computeIfAbsent(key, cacheLoader);
        if (cacheLoader.isLoaded()) {
            // key.entity.onMiss();
            // see if its the first time we see this reader, and make sure to register a cleanup key
            CleanupKey cleanupKey = new CleanupKey(cacheEntity, readerCacheKeyUniqueId);
            if (!registeredClosedListeners.containsKey(cleanupKey)) {
                Boolean previous = registeredClosedListeners.putIfAbsent(cleanupKey, Boolean.TRUE);
                if (previous == null) {
                    OpenSearchDirectoryReader.addReaderCloseListener(reader, cleanupKey);
                }
            }
        }
        // else {
        // key.entity.onHit();
        // }
        return value;
    }

    /**
     * Invalidates the given the cache entry for the given key and it's context
     * @param cacheEntity the cache entity to invalidate for
     * @param reader the reader to invalidate the cache entry for
     * @param cacheKey the cache key to invalidate
     */
    void invalidate(CacheEntity cacheEntity, DirectoryReader reader, BytesReference cacheKey) {
        assert reader.getReaderCacheHelper() != null;
<<<<<<< HEAD
        tieredCacheHandler.invalidate(new Key(cacheEntity, reader.getReaderCacheHelper().getKey(), cacheKey));
        // cache.invalidate(new Key(cacheEntity, reader.getReaderCacheHelper().getKey(), cacheKey));
=======
        String readerCacheKeyUniqueId = null;
        if (reader instanceof OpenSearchDirectoryReader) {
            IndexReader.CacheHelper cacheHelper = ((OpenSearchDirectoryReader) reader).getDelegatingCacheHelper();
            readerCacheKeyUniqueId = ((OpenSearchDirectoryReader.DelegatingCacheHelper) cacheHelper).getDelegatingCacheKey()
                .getId()
                .toString();
        }
        cache.invalidate(new Key(cacheEntity, cacheKey, readerCacheKeyUniqueId));
>>>>>>> 93c1172a
    }

    /**
     * Loader for the request cache
     *
     * @opensearch.internal
     */
    private static class Loader implements org.opensearch.indices.TieredCacheLoader<Key, BytesReference> {

        private final CacheEntity entity;
        private final CheckedSupplier<BytesReference, IOException> loader;
        private boolean loaded;

        Loader(CacheEntity entity, CheckedSupplier<BytesReference, IOException> loader) {
            this.entity = entity;
            this.loader = loader;
        }

        public boolean isLoaded() {
            return this.loaded;
        }

        @Override
        public BytesReference load(Key key) throws Exception {
            BytesReference value = loader.get();
            // entity.onCached(key, value);
            loaded = true;
            return value;
        }
    }

    /**
     * Basic interface to make this cache testable.
     */
    interface CacheEntity extends Accountable, Writeable {

        /**
         * Called after the value was loaded.
         */
        void onCached(Key key, BytesReference value, TierType tierType);

        /**
         * Returns <code>true</code> iff the resource behind this entity is still open ie.
         * entities associated with it can remain in the cache. ie. IndexShard is still open.
         */
        boolean isOpen();

        /**
         * Returns the cache identity. this is, similar to {@link #isOpen()} the resource identity behind this cache entity.
         * For instance IndexShard is the identity while a CacheEntity is per DirectoryReader. Yet, we group by IndexShard instance.
         */
        Object getCacheIdentity();

        /**
         * Called each time this entity has a cache hit.
         */
        void onHit(TierType tierType);

        /**
         * Called each time this entity has a cache miss.
         */
        void onMiss(TierType tierType);

        /**
         * Called when this entity instance is removed
         */
        void onRemoval(RemovalNotification<Key, BytesReference> notification);

    }

    /**
     * Unique key for the cache
     *
     * @opensearch.internal
     */
<<<<<<< HEAD
    static class Key implements Accountable, Serializable { // lies! it doesnt implement serializable in a functioning way, but for testing
        private static final long BASE_RAM_BYTES_USED = RamUsageEstimator.shallowSizeOfInstance(Key.class);
=======
    class Key implements Accountable, Writeable {
        private final long BASE_RAM_BYTES_USED = RamUsageEstimator.shallowSizeOfInstance(Key.class);
>>>>>>> 93c1172a

        public final CacheEntity entity; // use as identity equality
        public final String readerCacheKeyUniqueId;
        public final BytesReference value;

        Key(CacheEntity entity, BytesReference value, String readerCacheKeyUniqueId) {
            this.entity = entity;
            this.value = value;
            this.readerCacheKeyUniqueId = Objects.requireNonNull(readerCacheKeyUniqueId);
        }

        Key(StreamInput in) throws IOException {
            this.entity = in.readOptionalWriteable(in1 -> indicesService.new IndexShardCacheEntity(in1));
            this.readerCacheKeyUniqueId = in.readOptionalString();
            this.value = in.readBytesReference();
        }

        @Override
        public long ramBytesUsed() {
            return BASE_RAM_BYTES_USED + entity.ramBytesUsed() + value.length();
        }

        @Override
        public Collection<Accountable> getChildResources() {
            // TODO: more detailed ram usage?
            return Collections.emptyList();
        }

        @Override
        public boolean equals(Object o) {
            if (this == o) return true;
            if (o == null || getClass() != o.getClass()) return false;
            Key key = (Key) o;
            if (Objects.equals(readerCacheKeyUniqueId, key.readerCacheKeyUniqueId) == false) return false;
            if (!entity.getCacheIdentity().equals(key.entity.getCacheIdentity())) return false;
            if (!value.equals(key.value)) return false;
            return true;
        }

        @Override
        public int hashCode() {
            int result = entity.getCacheIdentity().hashCode();
            result = 31 * result + readerCacheKeyUniqueId.hashCode();
            result = 31 * result + value.hashCode();
            return result;
        }

        @Override
        public void writeTo(StreamOutput out) throws IOException {
            out.writeOptionalWriteable(entity);
            out.writeOptionalString(readerCacheKeyUniqueId);
            out.writeBytesReference(value);
        }
    }

    private class CleanupKey implements IndexReader.ClosedListener {
        final CacheEntity entity;
        final String readerCacheKeyUniqueId;

        private CleanupKey(CacheEntity entity, String readerCacheKeyUniqueId) {
            this.entity = entity;
            this.readerCacheKeyUniqueId = readerCacheKeyUniqueId;
        }

        @Override
        public void onClose(IndexReader.CacheKey cacheKey) {
            Boolean remove = registeredClosedListeners.remove(this);
            if (remove != null) {
                keysToClean.add(this);
            }
        }

        @Override
        public boolean equals(Object o) {
            if (this == o) return true;
            if (o == null || getClass() != o.getClass()) {
                return false;
            }
            CleanupKey that = (CleanupKey) o;
            if (Objects.equals(readerCacheKeyUniqueId, that.readerCacheKeyUniqueId) == false) return false;
            if (!entity.getCacheIdentity().equals(that.entity.getCacheIdentity())) return false;
            return true;
        }

        @Override
        public int hashCode() {
            int result = entity.getCacheIdentity().hashCode();
            result = 31 * result + Objects.hashCode(readerCacheKeyUniqueId);
            return result;
        }
    }

    synchronized void cleanCache() {
        final Set<CleanupKey> currentKeysToClean = new HashSet<>();
        final Set<Object> currentFullClean = new HashSet<>();
        currentKeysToClean.clear();
        currentFullClean.clear();
        for (Iterator<CleanupKey> iterator = keysToClean.iterator(); iterator.hasNext();) {
            CleanupKey cleanupKey = iterator.next();
            iterator.remove();
            if (cleanupKey.readerCacheKeyUniqueId == null || cleanupKey.entity.isOpen() == false) {
                // null indicates full cleanup, as does a closed shard
                currentFullClean.add(cleanupKey.entity.getCacheIdentity());
            } else {
                currentKeysToClean.add(cleanupKey);
            }
        }
        if (!currentKeysToClean.isEmpty() || !currentFullClean.isEmpty()) {
            for (Iterator<Key> iterator = tieredCacheHandler.getOnHeapCachingTier().keys().iterator(); iterator.hasNext();) {
                Key key = iterator.next();
                if (currentFullClean.contains(key.entity.getCacheIdentity())) {
                    iterator.remove();
                } else {
                    if (currentKeysToClean.contains(new CleanupKey(key.entity, key.readerCacheKeyUniqueId))) {
                        iterator.remove();
                    }
                }
            }
        }
        // TODO
        // cache.refresh();
    }

    /**
     * Returns the current size of the cache
     */
    long count() {
        return tieredCacheHandler.count();
    }

    int numRegisteredCloseListeners() { // for testing
        return registeredClosedListeners.size();
    }

    public void closeDiskTier() {
        tieredCacheHandler.closeDiskTier();
    }
}<|MERGE_RESOLUTION|>--- conflicted
+++ resolved
@@ -107,12 +107,12 @@
     private final Set<CleanupKey> keysToClean = ConcurrentCollections.newConcurrentSet();
     private final ByteSizeValue size;
     private final TimeValue expire;
-<<<<<<< HEAD
+    private final IndicesService indicesService;
     // private final Cache<Key, BytesReference> cache;
 
     //private final TieredCacheHandler<Key, BytesReference> tieredCacheHandler;
     public final TieredCacheSpilloverStrategyHandler<Key, BytesReference> tieredCacheHandler; // Change this back after done debugging serialization issues
-    IndicesRequestCache(Settings settings) {
+    IndicesRequestCache(Settings settings, IndicesService indicesService) {
         this.size = INDICES_CACHE_QUERY_SIZE.get(settings);
         this.expire = INDICES_CACHE_QUERY_EXPIRE.exists(settings) ? INDICES_CACHE_QUERY_EXPIRE.get(settings) : null;
         long sizeInBytes = size.getBytes();
@@ -137,24 +137,7 @@
         tieredCacheHandler = new TieredCacheSpilloverStrategyHandler.Builder<Key, BytesReference>().setOnHeapCachingTier(
             openSearchOnHeapCache
         ).setOnDiskCachingTier(diskCachingTier).setTieredCacheEventListener(this).build();
-=======
-    private final Cache<Key, BytesReference> cache;
-    private final IndicesService indicesService;
-
-    IndicesRequestCache(Settings settings, IndicesService indicesService) {
-        this.size = INDICES_CACHE_QUERY_SIZE.get(settings);
-        this.expire = INDICES_CACHE_QUERY_EXPIRE.exists(settings) ? INDICES_CACHE_QUERY_EXPIRE.get(settings) : null;
-        long sizeInBytes = size.getBytes();
-        CacheBuilder<Key, BytesReference> cacheBuilder = CacheBuilder.<Key, BytesReference>builder()
-            .setMaximumWeight(sizeInBytes)
-            .weigher((k, v) -> k.ramBytesUsed() + v.ramBytesUsed())
-            .removalListener(this);
-        if (expire != null) {
-            cacheBuilder.setExpireAfterAccess(expire);
-        }
-        cache = cacheBuilder.build();
         this.indicesService = indicesService;
->>>>>>> 93c1172a
     }
 
     @Override
@@ -228,10 +211,6 @@
      */
     void invalidate(CacheEntity cacheEntity, DirectoryReader reader, BytesReference cacheKey) {
         assert reader.getReaderCacheHelper() != null;
-<<<<<<< HEAD
-        tieredCacheHandler.invalidate(new Key(cacheEntity, reader.getReaderCacheHelper().getKey(), cacheKey));
-        // cache.invalidate(new Key(cacheEntity, reader.getReaderCacheHelper().getKey(), cacheKey));
-=======
         String readerCacheKeyUniqueId = null;
         if (reader instanceof OpenSearchDirectoryReader) {
             IndexReader.CacheHelper cacheHelper = ((OpenSearchDirectoryReader) reader).getDelegatingCacheHelper();
@@ -239,8 +218,7 @@
                 .getId()
                 .toString();
         }
-        cache.invalidate(new Key(cacheEntity, cacheKey, readerCacheKeyUniqueId));
->>>>>>> 93c1172a
+        tieredCacheHandler.invalidate(new Key(cacheEntity, cacheKey, readerCacheKeyUniqueId));
     }
 
     /**
@@ -316,13 +294,8 @@
      *
      * @opensearch.internal
      */
-<<<<<<< HEAD
-    static class Key implements Accountable, Serializable { // lies! it doesnt implement serializable in a functioning way, but for testing
-        private static final long BASE_RAM_BYTES_USED = RamUsageEstimator.shallowSizeOfInstance(Key.class);
-=======
     class Key implements Accountable, Writeable {
         private final long BASE_RAM_BYTES_USED = RamUsageEstimator.shallowSizeOfInstance(Key.class);
->>>>>>> 93c1172a
 
         public final CacheEntity entity; // use as identity equality
         public final String readerCacheKeyUniqueId;
